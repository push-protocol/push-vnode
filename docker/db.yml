--- conflicted
+++ resolved
@@ -14,25 +14,6 @@
     volumes:
       - ./external/redis:/data
 
-<<<<<<< HEAD
-  phpmyadmin:
-    image: phpmyadmin/phpmyadmin
-    container_name: phpmyadmin
-    depends_on:
-      - mysql
-    environment:
-      PMA_HOST: mysql
-      PMA_PORT: 3306
-      PMA_ARBITRARY: 1
-      UPLOAD_LIMIT: 3000M
-    restart: always
-    ports:
-      - 8183:80
-    networks:
-      push-dev-network:
-        aliases:
-          - phpmyadmin.local
-=======
 #  phpmyadmin:
 #    image: phpmyadmin/phpmyadmin
 #    container_name: phpmyadmin1
@@ -50,7 +31,6 @@
 #      push-shared-network:
 #        aliases:
 #          - phpmyadmin.local
->>>>>>> 547cf5b7
 
 
   # for V nodes we use mysql
